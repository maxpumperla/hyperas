<<<<<<< HEAD
from hyperopt import fmin
from .ensemble import VotingModel
import os
=======
>>>>>>> d2b7db89
import inspect
import os
import re
import sys

import nbformat
import numpy as np
from hyperopt import fmin
from nbconvert import PythonExporter

from .ensemble import VotingModel
from .utils import (
    remove_imports, remove_all_comments, extract_imports, temp_string,
    write_temp_files, determine_indent, with_line_numbers, unpack_hyperopt_vals,
    eval_hyperopt_space)

sys.path.append(".")


<<<<<<< HEAD
def minimize(model, data, algo, max_evals, trials, rseed=1337, extra=None):
    """Minimize a keras model for given data and implicit hyperparameters.
=======
def minimize(model,
             data,
             algo,
             max_evals,
             trials,
             functions=None,
             rseed=1337,
             notebook_name=None,
             verbose=True,
             eval_space=False,
             return_space=False):
    """
    Minimize a keras model for given data and implicit hyperparameters.
>>>>>>> d2b7db89

    Parameters
    ----------
    model: A function defining a keras model with hyperas templates, which returns a
        valid hyperopt results dictionary, e.g.
        return {'loss': -acc, 'status': STATUS_OK}
    data: A parameter-less function that defines and return all data needed in the above
        model definition.
    algo: A hyperopt algorithm, like tpe.suggest or rand.suggest
    max_evals: Maximum number of optimization runs
    trials: A hyperopt trials object, used to store intermediate results for all
        optimization runs
    rseed: Integer random seed for experiments
    notebook_name: If running from an ipython notebook, provide filename (not path)
    verbose: Print verbose output
    eval_space: Evaluate the best run in the search space such that 'choice's contain actually meaningful values instead of mere indices
    return_space: Return the hyperopt search space object (e.g. for further processing) as last return value

    Returns
    -------
    If `return_space` is False: A pair consisting of the results dictionary of the best run and the corresponding
    keras model.
    If `return_space` is True: The pair of best result and corresponding keras model, and the hyperopt search space
    """
<<<<<<< HEAD
    best_run = base_minimizer(model, data, algo, max_evals, trials, rseed, extra=extra)
=======
    best_run, space = base_minimizer(model=model,
                                     data=data,
                                     functions=functions,
                                     algo=algo,
                                     max_evals=max_evals,
                                     trials=trials,
                                     rseed=rseed,
                                     full_model_string=None,
                                     notebook_name=notebook_name,
                                     verbose=verbose)
>>>>>>> d2b7db89

    best_model = None
    for trial in trials:
        vals = trial.get('misc').get('vals')
        # unpack the values from lists without overwriting the mutable dict within 'trial'
        unpacked_vals = unpack_hyperopt_vals(vals)
        # identify the best_run (comes with unpacked values from the hyperopt function `base.Trials.argmin`)
        if unpacked_vals == best_run and 'model' in trial.get('result').keys():
            best_model = trial.get('result').get('model')

    if eval_space is True:
        # evaluate the search space
        best_run = eval_hyperopt_space(space, best_run)

    if return_space is True:
        # return the space as well
        return best_run, best_model, space
    else:
        # the default case for backwards compatibility with expanded return arguments
        return best_run, best_model


def base_minimizer(model, data, functions, algo, max_evals, trials,
                   rseed=1337, full_model_string=None, notebook_name=None,
                   verbose=True, stack=3):
    if full_model_string is not None:
        model_str = full_model_string
    else:
        model_str = get_hyperopt_model_string(model, data, functions, notebook_name, verbose, stack)
    temp_file = './temp_model.py'
    write_temp_files(model_str, temp_file)

    if 'temp_model' in sys.modules:
        del sys.modules["temp_model"]

    try:
        from temp_model import keras_fmin_fnct, get_space
    except:
        print("Unexpected error: {}".format(sys.exc_info()[0]))
        raise
    try:
        os.remove(temp_file)
        os.remove(temp_file + 'c')
    except OSError:
        pass

    try:
        # for backward compatibility.
        return (
            fmin(keras_fmin_fnct,
                 space=get_space(),
                 algo=algo,
                 max_evals=max_evals,
                 trials=trials,
                 rseed=rseed,
                 return_argmin=True),
            get_space()
        )
    except TypeError:
        pass

    return (
        fmin(keras_fmin_fnct,
             space=get_space(),
             algo=algo,
             max_evals=max_evals,
             trials=trials,
             rstate=np.random.RandomState(rseed),
             return_argmin=True),
        get_space()
    )


def best_ensemble(nb_ensemble_models, model, data, algo, max_evals,
                  trials, voting='hard', weights=None, nb_classes=None, functions=None):
    model_list = best_models(nb_models=nb_ensemble_models,
                             model=model,
                             data=data,
                             algo=algo,
                             max_evals=max_evals,
                             trials=trials,
                             functions=functions)
    return VotingModel(model_list, voting, weights, nb_classes)


def best_models(nb_models, model, data, algo, max_evals, trials, functions=None):
    base_minimizer(model=model,
                   data=data,
                   functions=functions,
                   algo=algo,
                   max_evals=max_evals,
                   trials=trials,
                   stack=4)
    if len(trials) < nb_models:
        nb_models = len(trials)
    scores = [trial.get('result').get('loss') for trial in trials]
    cut_off = sorted(scores, reverse=True)[nb_models - 1]
    model_list = [trial.get('result').get('model') for trial in trials if trial.get('result').get('loss') >= cut_off]
    return model_list

def get_extras_string(extras=None, indent=4):
    out = []
    if type(extras) is dict:
        for k, v in extras.items(): 
            out.append((" "*indent)+("{} = {!r}\n".format(k, v)))
    return ''.join(out)

<<<<<<< HEAD
def get_hyperopt_model_string(model, data, extra=None):
    model_string = inspect.getsource(model)
    lines = model_string.split("\n")
    lines = [line for line in lines if not line.strip().startswith('#')]

    calling_script_file = os.path.abspath(inspect.stack()[-1][1])
    with open(calling_script_file, 'r') as f:
        calling_lines = f.read().split('\n')
        raw_imports = [line.strip() + "\n" for line in calling_lines if "import" in line]
        imports = ''.join(raw_imports)
    model_string = [line + "\n" for line in lines if "import" not in line]

    model_string.insert(1, get_extras_string(extra) )
    model_string = ''.join(model_string)
=======
def get_hyperopt_model_string(model, data, functions, notebook_name, verbose, stack):
    model_string = inspect.getsource(model)
    model_string = remove_imports(model_string)

    if notebook_name:
        notebook_path = os.getcwd() + "/{}.ipynb".format(notebook_name)
        with open(notebook_path, 'r') as f:
            notebook = nbformat.reads(f.read(), nbformat.NO_CONVERT)
            exporter = PythonExporter()
            source, _ = exporter.from_notebook_node(notebook)
    else:
        calling_script_file = os.path.abspath(inspect.stack()[stack][1])
        with open(calling_script_file, 'r') as f:
            source = f.read()

    cleaned_source = remove_all_comments(source)
    imports = extract_imports(cleaned_source, verbose)
>>>>>>> d2b7db89

    parts = hyperparameter_names(model_string)
    aug_parts = augmented_names(parts)

    hyperopt_params = get_hyperparameters(model_string)
    space = get_hyperopt_space(parts, hyperopt_params, verbose)

<<<<<<< HEAD
    data_string = retrieve_data_string(data, extra)
    model = hyperopt_keras_model(model_string, parts, aug_parts)
=======
    functions_string = retrieve_function_string(functions, verbose)
    data_string = retrieve_data_string(data, verbose)
    model = hyperopt_keras_model(model_string, parts, aug_parts, verbose)
>>>>>>> d2b7db89

    temp_str = temp_string(imports, model, data_string, functions_string, space)
    return temp_str


<<<<<<< HEAD
def base_minimizer(model, data, algo, max_evals, trials, rseed=1337, full_model_string=None, extra=None):

    if full_model_string is not None:
        model_str = full_model_string
    else:
        model_str = get_hyperopt_model_string(model, data, extra)
    write_temp_files(model_str)

    try:
        from temp_model import keras_fmin_fnct, get_space
    except:
        print("Unexpected error: {}".format(sys.exc_info()[0]))
        raise
    try:
        os.remove('./temp_model.py')
        os.remove('./temp_model.pyc')
    except OSError:
        pass

    best_run = fmin(keras_fmin_fnct,
                    space=get_space(),
                    algo=algo,
                    max_evals=max_evals,
                    trials=trials,
                    rseed=rseed)

    return best_run


def get_hyperopt_space(parts, hyperopt_params):
=======
def get_hyperopt_space(parts, hyperopt_params, verbose=True):
>>>>>>> d2b7db89
    space = "def get_space():\n    return {\n"
    for name, param in zip(parts, hyperopt_params):
        param = re.sub(r"\(", "('" + name + "', ", param, 1)
        space += "        '" + name + "': hp." + param + ",\n"
    space = space[:-1]
    space += "\n    }\n"
    if verbose:
        print('>>> Hyperas search space:\n')
        print(space)
    return space


<<<<<<< HEAD
def retrieve_data_string(data, extra=None):
    '''
    This assumes 4 spaces for indentation and won't work otherwise
    '''
=======
def retrieve_data_string(data, verbose=True):
>>>>>>> d2b7db89
    data_string = inspect.getsource(data)
    first_line = data_string.split("\n")[0]
    indent_length = len(determine_indent(data_string))
    data_string = data_string.replace(first_line, "")
    r = re.compile(r'^\s*return.*')
    last_line = [s for s in reversed(data_string.split("\n")) if r.match(s)][0]
    data_string = data_string.replace(last_line, "")

    split_data = data_string.split("\n")
    for i, line in enumerate(split_data):
<<<<<<< HEAD
        split_data[i] = line[4:] + "\n"
    if extra is not None and 'FPATH' in extra:
        split_data.insert(0, "FPATH = '{}'".format(extra['FPATH']))
    data_string = ''.join(split_data)
   
        
    print(">>> Data")
    print(data_string)
=======
        split_data[i] = line[indent_length:] + "\n"
    data_string = ''.join(split_data)
    if verbose:
        print(">>> Data")
        print(with_line_numbers(data_string))
>>>>>>> d2b7db89
    return data_string


def retrieve_function_string(functions, verbose=True):
    function_strings = ''
    if functions is None:
        return function_strings
    for function in functions:
        function_string = inspect.getsource(function)
        function_strings = function_strings + function_string + '\n'
    if verbose:
        print(">>> Functions")
        print(with_line_numbers(function_strings))
    return function_strings


def hyperparameter_names(model_string):
    parts = []
    params = re.findall(r"(\{\{[^}]+}\})", model_string)
    for param in params:
        name = re.findall(r"(\w+(?=\s*[\=\(]\s*" + re.escape(param) + r"))", model_string)
        if len(name) > 0:
            parts.append(name[0])
        else:
            parts.append(parts[-1])
    part_dict = {}
    for i, part in enumerate(parts):
        if part in part_dict.keys():
            part_dict[part] += 1
            parts[i] = part + "_" + str(part_dict[part])
        else:
            part_dict[part] = 0
    return parts


def get_hyperparameters(model_string):
    hyperopt_params = re.findall(r"(\{\{[^}]+}\})", model_string)
    for i, param in enumerate(hyperopt_params):
        hyperopt_params[i] = re.sub(r"[\{\}]", '', param)
    return hyperopt_params


def augmented_names(parts):
    aug_parts = []
    for i, part in enumerate(parts):
        aug_parts.append("space['" + part + "']")
    return aug_parts


def hyperopt_keras_model(model_string, parts, aug_parts, verbose=True):
    first_line = model_string.split("\n")[0]
    model_string = model_string.replace(first_line, "def keras_fmin_fnct(space):\n")
    result = re.sub(r"(\{\{[^}]+}\})", lambda match: aug_parts.pop(0), model_string, count=len(parts))
<<<<<<< HEAD
    # print('>>> Resulting replaced keras model:\n')
    # print(result)
    return result


def temp_string(imports, model, data, space):
    temp = (imports + "from hyperopt import fmin, tpe, hp, STATUS_OK, Trials\n" +
            "from hyperas.distributions import conditional\n" +
            data + model + "\n" + space)
    return temp


def write_temp_files(tmp_str, path='./temp_model.py'):
    with open(path, 'w') as f:
        f.write(tmp_str)
        f.close()
    return
=======
    if verbose:
        print('>>> Resulting replaced keras model:\n')
        print(with_line_numbers(result))
    return result
>>>>>>> d2b7db89
<|MERGE_RESOLUTION|>--- conflicted
+++ resolved
@@ -1,9 +1,3 @@
-<<<<<<< HEAD
-from hyperopt import fmin
-from .ensemble import VotingModel
-import os
-=======
->>>>>>> d2b7db89
 import inspect
 import os
 import re
@@ -23,10 +17,6 @@
 sys.path.append(".")
 
 
-<<<<<<< HEAD
-def minimize(model, data, algo, max_evals, trials, rseed=1337, extra=None):
-    """Minimize a keras model for given data and implicit hyperparameters.
-=======
 def minimize(model,
              data,
              algo,
@@ -40,7 +30,6 @@
              return_space=False):
     """
     Minimize a keras model for given data and implicit hyperparameters.
->>>>>>> d2b7db89
 
     Parameters
     ----------
@@ -65,9 +54,6 @@
     keras model.
     If `return_space` is True: The pair of best result and corresponding keras model, and the hyperopt search space
     """
-<<<<<<< HEAD
-    best_run = base_minimizer(model, data, algo, max_evals, trials, rseed, extra=extra)
-=======
     best_run, space = base_minimizer(model=model,
                                      data=data,
                                      functions=functions,
@@ -78,7 +64,6 @@
                                      full_model_string=None,
                                      notebook_name=notebook_name,
                                      verbose=verbose)
->>>>>>> d2b7db89
 
     best_model = None
     for trial in trials:
@@ -179,29 +164,7 @@
     model_list = [trial.get('result').get('model') for trial in trials if trial.get('result').get('loss') >= cut_off]
     return model_list
 
-def get_extras_string(extras=None, indent=4):
-    out = []
-    if type(extras) is dict:
-        for k, v in extras.items(): 
-            out.append((" "*indent)+("{} = {!r}\n".format(k, v)))
-    return ''.join(out)
-
-<<<<<<< HEAD
-def get_hyperopt_model_string(model, data, extra=None):
-    model_string = inspect.getsource(model)
-    lines = model_string.split("\n")
-    lines = [line for line in lines if not line.strip().startswith('#')]
-
-    calling_script_file = os.path.abspath(inspect.stack()[-1][1])
-    with open(calling_script_file, 'r') as f:
-        calling_lines = f.read().split('\n')
-        raw_imports = [line.strip() + "\n" for line in calling_lines if "import" in line]
-        imports = ''.join(raw_imports)
-    model_string = [line + "\n" for line in lines if "import" not in line]
-
-    model_string.insert(1, get_extras_string(extra) )
-    model_string = ''.join(model_string)
-=======
+
 def get_hyperopt_model_string(model, data, functions, notebook_name, verbose, stack):
     model_string = inspect.getsource(model)
     model_string = remove_imports(model_string)
@@ -219,7 +182,6 @@
 
     cleaned_source = remove_all_comments(source)
     imports = extract_imports(cleaned_source, verbose)
->>>>>>> d2b7db89
 
     parts = hyperparameter_names(model_string)
     aug_parts = augmented_names(parts)
@@ -227,53 +189,15 @@
     hyperopt_params = get_hyperparameters(model_string)
     space = get_hyperopt_space(parts, hyperopt_params, verbose)
 
-<<<<<<< HEAD
-    data_string = retrieve_data_string(data, extra)
-    model = hyperopt_keras_model(model_string, parts, aug_parts)
-=======
     functions_string = retrieve_function_string(functions, verbose)
     data_string = retrieve_data_string(data, verbose)
     model = hyperopt_keras_model(model_string, parts, aug_parts, verbose)
->>>>>>> d2b7db89
 
     temp_str = temp_string(imports, model, data_string, functions_string, space)
     return temp_str
 
 
-<<<<<<< HEAD
-def base_minimizer(model, data, algo, max_evals, trials, rseed=1337, full_model_string=None, extra=None):
-
-    if full_model_string is not None:
-        model_str = full_model_string
-    else:
-        model_str = get_hyperopt_model_string(model, data, extra)
-    write_temp_files(model_str)
-
-    try:
-        from temp_model import keras_fmin_fnct, get_space
-    except:
-        print("Unexpected error: {}".format(sys.exc_info()[0]))
-        raise
-    try:
-        os.remove('./temp_model.py')
-        os.remove('./temp_model.pyc')
-    except OSError:
-        pass
-
-    best_run = fmin(keras_fmin_fnct,
-                    space=get_space(),
-                    algo=algo,
-                    max_evals=max_evals,
-                    trials=trials,
-                    rseed=rseed)
-
-    return best_run
-
-
-def get_hyperopt_space(parts, hyperopt_params):
-=======
 def get_hyperopt_space(parts, hyperopt_params, verbose=True):
->>>>>>> d2b7db89
     space = "def get_space():\n    return {\n"
     for name, param in zip(parts, hyperopt_params):
         param = re.sub(r"\(", "('" + name + "', ", param, 1)
@@ -286,14 +210,7 @@
     return space
 
 
-<<<<<<< HEAD
-def retrieve_data_string(data, extra=None):
-    '''
-    This assumes 4 spaces for indentation and won't work otherwise
-    '''
-=======
 def retrieve_data_string(data, verbose=True):
->>>>>>> d2b7db89
     data_string = inspect.getsource(data)
     first_line = data_string.split("\n")[0]
     indent_length = len(determine_indent(data_string))
@@ -304,22 +221,11 @@
 
     split_data = data_string.split("\n")
     for i, line in enumerate(split_data):
-<<<<<<< HEAD
-        split_data[i] = line[4:] + "\n"
-    if extra is not None and 'FPATH' in extra:
-        split_data.insert(0, "FPATH = '{}'".format(extra['FPATH']))
-    data_string = ''.join(split_data)
-   
-        
-    print(">>> Data")
-    print(data_string)
-=======
         split_data[i] = line[indent_length:] + "\n"
     data_string = ''.join(split_data)
     if verbose:
         print(">>> Data")
         print(with_line_numbers(data_string))
->>>>>>> d2b7db89
     return data_string
 
 
@@ -373,27 +279,7 @@
     first_line = model_string.split("\n")[0]
     model_string = model_string.replace(first_line, "def keras_fmin_fnct(space):\n")
     result = re.sub(r"(\{\{[^}]+}\})", lambda match: aug_parts.pop(0), model_string, count=len(parts))
-<<<<<<< HEAD
-    # print('>>> Resulting replaced keras model:\n')
-    # print(result)
-    return result
-
-
-def temp_string(imports, model, data, space):
-    temp = (imports + "from hyperopt import fmin, tpe, hp, STATUS_OK, Trials\n" +
-            "from hyperas.distributions import conditional\n" +
-            data + model + "\n" + space)
-    return temp
-
-
-def write_temp_files(tmp_str, path='./temp_model.py'):
-    with open(path, 'w') as f:
-        f.write(tmp_str)
-        f.close()
-    return
-=======
     if verbose:
         print('>>> Resulting replaced keras model:\n')
         print(with_line_numbers(result))
-    return result
->>>>>>> d2b7db89
+    return result